--- conflicted
+++ resolved
@@ -3,19 +3,19 @@
 import (
 	"context"
 	"fmt"
+	containerdClient "github.com/anchore/stereoscope/internal/containerd"
+	"github.com/anchore/stereoscope/pkg/image/containerd"
 	"runtime"
 
 	"github.com/wagoodman/go-partybus"
 
 	"github.com/anchore/go-logger"
 	"github.com/anchore/stereoscope/internal/bus"
-	containerdClient "github.com/anchore/stereoscope/internal/containerd"
 	dockerClient "github.com/anchore/stereoscope/internal/docker"
 	"github.com/anchore/stereoscope/internal/log"
 	"github.com/anchore/stereoscope/internal/podman"
 	"github.com/anchore/stereoscope/pkg/file"
 	"github.com/anchore/stereoscope/pkg/image"
-	"github.com/anchore/stereoscope/pkg/image/containerd"
 	"github.com/anchore/stereoscope/pkg/image/docker"
 	"github.com/anchore/stereoscope/pkg/image/oci"
 	"github.com/anchore/stereoscope/pkg/image/sif"
@@ -104,12 +104,6 @@
 	return img, nil
 }
 
-<<<<<<< HEAD
-func getDaemonSource(imgStr string, source image.Source, platform *image.Platform, tempDirGenerator *file.TempDirGenerator) (image.Provider, error) {
-	switch source {
-	case image.ContainerdDaemonSource:
-		c, err := containerdClient.GetClient()
-=======
 // nolint:funlen
 func selectImageProvider(imgStr string, source image.Source, cfg config) (image.Provider, func(), error) {
 	var provider image.Provider
@@ -125,9 +119,8 @@
 		}
 		// note: the imgStr is the path on disk to the tar file
 		provider = docker.NewProviderFromTarball(imgStr, tempDirGenerator)
-	case image.DockerDaemonSource:
-		c, err := dockerClient.GetClient()
->>>>>>> 334c2222
+	case image.ContainerdDaemonSource:
+		c, err := containerdClient.GetClient()
 		if err != nil {
 			return nil, cleanup, err
 		}
@@ -137,20 +130,13 @@
 				log.Errorf("unable to close docker client: %+v", err)
 			}
 		}
-<<<<<<< HEAD
-		return containerd.NewProviderFromDaemon(imgStr, tempDirGenerator, c, platform)
+
+		provider, err = containerd.NewProviderFromDaemon(imgStr, tempDirGenerator, c, cfg.Platform)
+		if err != nil {
+			return nil, cleanup, err
+		}
 	case image.DockerDaemonSource:
 		c, err := dockerClient.GetClient()
-=======
-
-		provider, err = docker.NewProviderFromDaemon(imgStr, tempDirGenerator, c, cfg.Platform)
->>>>>>> 334c2222
-		if err != nil {
-			return nil, cleanup, err
-		}
-		return docker.NewProviderFromDaemon(imgStr, tempDirGenerator, c, platform)
-	case image.PodmanDaemonSource:
-		c, err := podman.GetClient()
 		if err != nil {
 			return nil, cleanup, err
 		}
@@ -160,35 +146,27 @@
 				log.Errorf("unable to close docker client: %+v", err)
 			}
 		}
-<<<<<<< HEAD
-		return docker.NewProviderFromDaemon(imgStr, tempDirGenerator, c, platform)
-	default:
-		return nil, fmt.Errorf("unable to determine daemon source")
-	}
-}
-
-func selectImageProvider(imgStr string, source image.Source, cfg config) (image.Provider, error) {
-	var provider image.Provider
-	var err error
-	tempDirGenerator := rootTempDirGenerator.NewGenerator()
-	platformSelectionUnsupported := fmt.Errorf("specified platform=%q however image source=%q does not support selecting platform", cfg.Platform.String(), source.String())
-
-	switch source {
-	case image.ContainerdDaemonSource, image.DockerDaemonSource, image.PodmanDaemonSource:
-		provider, err = getDaemonSource(imgStr, source, cfg.Platform, tempDirGenerator)
-=======
 
 		provider, err = docker.NewProviderFromDaemon(imgStr, tempDirGenerator, c, cfg.Platform)
->>>>>>> 334c2222
-		if err != nil {
-			return nil, cleanup, err
-		}
-	case image.DockerTarballSource:
-		if cfg.Platform != nil {
-			return nil, platformSelectionUnsupported
-		}
-		// note: the imgStr is the path on disk to the tar file
-		provider = docker.NewProviderFromTarball(imgStr, tempDirGenerator)
+		if err != nil {
+			return nil, cleanup, err
+		}
+	case image.PodmanDaemonSource:
+		c, err := podman.GetClient()
+		if err != nil {
+			return nil, cleanup, err
+		}
+
+		cleanup = func() {
+			if err := c.Close(); err != nil {
+				log.Errorf("unable to close docker client: %+v", err)
+			}
+		}
+
+		provider, err = docker.NewProviderFromDaemon(imgStr, tempDirGenerator, c, cfg.Platform)
+		if err != nil {
+			return nil, cleanup, err
+		}
 	case image.OciDirectorySource:
 		if cfg.Platform != nil {
 			return nil, cleanup, platformSelectionUnsupported
@@ -230,7 +208,7 @@
 
 // GetImage parses the user provided image string and provides an image object;
 // note: the source where the image should be referenced from is automatically inferred.
-func GetImage(ctx context.Context, userStr string, containerdAddress string, options ...Option) (*image.Image, error) {
+func GetImage(ctx context.Context, userStr string, options ...Option) (*image.Image, error) {
 	source, imgStr, err := image.DetectSource(userStr)
 	if err != nil {
 		return nil, err
