package filetree

import (
	"errors"
	"github.com/scylladb/go-set/strset"
	"testing"

	"github.com/google/go-cmp/cmp"
	"github.com/google/go-cmp/cmp/cmpopts"
	"github.com/stretchr/testify/require"

	"github.com/anchore/stereoscope/pkg/file"
	"github.com/anchore/stereoscope/pkg/filetree/filenode"
	"github.com/stretchr/testify/assert"
)

func TestFileTree_AddPath(t *testing.T) {
	tr := New()
	path := file.Path("/home")
	fileNode, err := tr.AddFile(path)
	if err != nil {
		t.Fatalf("could not add path: %+v", err)
	}

	_, f, _ := tr.File(path)
	if f.Reference != fileNode {
		t.Fatal("expected pointer to the newly created fileNode")
	}
}

func TestFileTree_AddPathAndMissingAncestors(t *testing.T) {
	tr := New()
	path := file.Path("/home/wagoodman/awesome/file.txt")
	fileNode, err := tr.AddFile(path)
	if err != nil {
		t.Fatal("could not add path", err)
	}

	_, f, _ := tr.File(path)
	if f.Reference != fileNode {
		t.Fatal("expected pointer to the newly created fileNode")
	}

	parent := file.Path("/home/wagoodman")
	child := file.Path("/home/wagoodman/awesome")

	n, err := tr.node(parent, linkResolutionStrategy{})
	if err != nil {
		t.Fatalf("could not get parent Node: %+v", err)
	}
	children := tr.tree.Children(n.FileNode)

	if len(children) != 1 {
		t.Fatal("unexpected child count", len(children))
	}

	if children[0].ID() != filenode.IDByPath(child) {
		t.Fatal("unexpected child", children[0])
	}
}

func TestFileTree_RemovePath(t *testing.T) {
	tr := New()
	path := file.Path("/home/wagoodman/awesome/file.txt")
	_, err := tr.AddFile(path)
	if err != nil {
		t.Fatal("could not add path", err)
	}

	err = tr.RemovePath("/home/wagoodman/awesome")
	if err != nil {
		t.Fatal("could not remote path", err)
	}

	if len(tr.tree.Nodes()) != 3 {
		t.Fatal("unexpected Node count", len(tr.tree.Nodes()), tr.tree.Nodes())
	}

	_, f, _ := tr.File(path)
	if f != nil {
		t.Fatal("expected file to be missing")
	}

	err = tr.RemovePath("/")
	if !errors.Is(err, ErrRemovingRoot) {
		t.Fatalf("should not be able to remove root path, but the call returned err: %v", err)
	}
}

func TestFileTree_FilesByGlob_AncestorSymlink(t *testing.T) {
	var err error
	tr := New()

	_, err = tr.AddSymLink("/parent-link", "/parent")
	require.NoError(t, err)

	_, err = tr.AddDir("/parent")
	require.NoError(t, err)

	expectedRef, err := tr.AddFile("/parent/file.txt")
	require.NoError(t, err)

	expected := []file.Resolution{
		{
			RequestPath:     "/parent-link/file.txt",
			Reference:       expectedRef,
			LinkResolutions: nil,
		},
	}

	requestGlob := "**/parent-link/file.txt"
	linkOptions := []LinkResolutionOption{FollowBasenameLinks}
	ref, err := tr.FilesByGlob(requestGlob, linkOptions...)
	require.NoError(t, err)

	opt := cmp.AllowUnexported(file.Reference{})
	if d := cmp.Diff(expected, ref, opt); d != "" {
		t.Errorf("unexpected file reference (-want +got):\n%s", d)
	}
}

func TestFileTree_FilesByGlob(t *testing.T) {
	tr := New()

	paths := []string{
		"/home/wagoodman/awesome/file.txt",
		"/home/wagoodman/file.txt",
		"/home/wagoodman/b-file.txt",
		"/home/wagoodman/some/deeply/nested/spot/file.txt",
		"/home/a-file.txt",
		"/home/nothing.txt",
		"/home/dir",
		"/place/example.gif",
		"/sym-linked-dest/another/a-.gif",
		"/hard-linked-dest/something/b-.gif",
	}

	for _, p := range paths {
		_, err := tr.AddFile(file.Path(p))
		if err != nil {
			t.Fatalf("failed to add path ('%s'): %+v", p, err)
		}
	}

	// absolute symlink
	_, err := tr.AddSymLink("/home/elsewhere/symlink", "/sym-linked-dest")
	if err != nil {
		t.Fatalf("could not setup link: %+v", err)
	}

	// relative symlink
	_, err = tr.AddSymLink("/home/again/symlink", "../../../sym-linked-dest")
	if err != nil {
		t.Fatalf("could not setup link: %+v", err)
	}

	// dead symlink (dir)
	_, err = tr.AddSymLink("/home/again/deadsymlink", "../ijustdontexist")
	if err != nil {
		t.Fatalf("could not setup link: %+v", err)
	}

	// dead symlink (to txt)
	_, err = tr.AddSymLink("/home/again/dead.jpg", "../ialsojustdontexist")
	if err != nil {
		t.Fatalf("could not setup link: %+v", err)
	}

	// hardlink
	_, err = tr.AddHardLink("/home/elsewhere/hardlink", "/hard-linked-dest")
	if err != nil {
		t.Fatalf("could not setup link: %+v", err)
	}

	tests := []struct {
		pattern  string
		options  []LinkResolutionOption
		expected []string
		err      bool
	}{
		///////////////////////
		// symlinked paths
		{
			// parent is an absolute & relative symlink
			pattern: "**/a-.gif",
			expected: []string{
				"/home/elsewhere/symlink/another/a-.gif",
				"/home/again/symlink/another/a-.gif",
				"/sym-linked-dest/another/a-.gif",
			},
		},
		{
			// parent is an absolute & relative symlink
			pattern: "**/symlink/another/a-.gif",
			expected: []string{
				"/home/elsewhere/symlink/another/a-.gif",
				"/home/again/symlink/another/a-.gif",
			},
		},
		{
			// symlink with dead basename (follow)
			pattern:  "**/dead.jpg",
			expected: []string{},
		},
		{
			// symlink with dead basename (do not follow)
			pattern: "**/dead.jpg",
			options: []LinkResolutionOption{DoNotFollowDeadBasenameLinks},
			expected: []string{
				"/home/again/dead.jpg",
			},
		},
		///////////////////////
		// hardlinked paths
		{
			// parent is a hardlink
			pattern: "**/b-.gif",
			expected: []string{
				"/home/elsewhere/hardlink/something/b-.gif",
				"/hard-linked-dest/something/b-.gif",
			},
		},
		{
			// parent is a hardlink
			pattern: "**/hardlink/something/b-.gif",
			expected: []string{
				"/home/elsewhere/hardlink/something/b-.gif",
			},
		},
		///////////////////////
		// mixed links
		{
			// parent is a hardlink or symlink
			pattern: "**/elsewhere/**/?-.gif",
			expected: []string{
				"/home/elsewhere/symlink/another/a-.gif",
				"/home/elsewhere/hardlink/something/b-.gif",
			},
		},
		////////////////////////
		// real paths
		{
			pattern: "/home/wagoodman/**/file.txt",
			expected: []string{
				"/home/wagoodman/some/deeply/nested/spot/file.txt",
				"/home/wagoodman/awesome/file.txt",
				"/home/wagoodman/file.txt",
			},
		},
		{
			pattern: "/home/wagoodman/**",
			expected: []string{
				// note: this will only find files, not dirs
				"/home/wagoodman/awesome/file.txt",
				"/home/wagoodman/file.txt",
				"/home/wagoodman/b-file.txt",
				"/home/wagoodman/some/deeply/nested/spot/file.txt",
			},
		},
		{
			pattern:  "file.txt",
			expected: []string{},
		},
		{
			pattern:  "*file.txt",
			expected: []string{},
		},
		{
			pattern: "**/*file.txt",
			expected: []string{
				"/home/wagoodman/awesome/file.txt",
				"/home/wagoodman/file.txt",
				"/home/wagoodman/b-file.txt",
				"/home/wagoodman/some/deeply/nested/spot/file.txt",
				"/home/a-file.txt",
			},
		},
		{
			pattern: "*/example.gif",
			expected: []string{
				"/place/example.gif",
			},
		},
		{
			pattern: "/**/file.txt",
			expected: []string{
				"/home/wagoodman/awesome/file.txt",
				"/home/wagoodman/file.txt",
				"/home/wagoodman/some/deeply/nested/spot/file.txt",
			},
		},
		{
			pattern: "/**/*-file.txt",
			expected: []string{
				"/home/a-file.txt",
				"/home/wagoodman/b-file.txt",
			},
		},
		{
			pattern: "/**/?-file.txt",
			expected: []string{
				"/home/a-file.txt",
				"/home/wagoodman/b-file.txt",
			},
		},
		{
			pattern: "**/a-file.txt",
			expected: []string{
				"/home/a-file.txt",
			},
		},
		{
			pattern: "/**/*.txt",
			expected: []string{
				"/home/wagoodman/awesome/file.txt",
				"/home/wagoodman/file.txt",
				"/home/wagoodman/b-file.txt",
				"/home/wagoodman/some/deeply/nested/spot/file.txt",
				"/home/a-file.txt",
				"/home/nothing.txt",
			},
		},
	}

	for _, test := range tests {
		t.Run(test.pattern, func(t *testing.T) {
			//t.Log("PATTERN: ", test.pattern)
			actual, err := tr.FilesByGlob(test.pattern, test.options...)
			if err != nil && !test.err {
				t.Fatal("failed to search by glob:", err)
			} else if err == nil && test.err {
				t.Fatalf("expected an error but did not get one")
			} else if err != nil && test.err {
				// we expected an error, nothing else matters
				return
			}

			actualSet := strset.New()
			expectedSet := strset.New()

			for _, r := range actual {
				actualSet.Add(string(r.RequestPath))
			}

			for _, e := range test.expected {
				expectedSet.Add(e)
				if !actualSet.Has(e) {
					t.Errorf("missing search hit: %s", e)
				}
			}

			for _, r := range actual {
				if !expectedSet.Has(string(r.RequestPath)) {
					t.Errorf("extra search hit: %+v", r)
				}
			}

		})
	}

}

func TestFileTree_Merge(t *testing.T) {
	tr1 := New()
	tr1.AddFile("/home/wagoodman/awesome/file-1.txt")

	tr2 := New()
	tr2.AddFile("/home/wagoodman/awesome/file-2.txt")

	if err := tr1.Merge(tr2); err != nil {
		t.Fatalf("error on Merge : %+v", err)
	}

	for _, p := range []file.Path{"/home/wagoodman/awesome/file-1.txt", "/home/wagoodman/awesome/file-2.txt"} {
		if !tr1.HasPath(p) {
			t.Errorf("missing expected path: %s", p)
		}
	}
}

func TestFileTree_Merge_Overwrite(t *testing.T) {
	tr1 := New()
	tr1.AddFile("/home/wagoodman/awesome/file.txt")

	tr2 := New()
	newRef, _ := tr2.AddFile("/home/wagoodman/awesome/file.txt")

	if err := tr1.Merge(tr2); err != nil {
		t.Fatalf("error on Merge : %+v", err)
	}

	_, f, _ := tr1.File("/home/wagoodman/awesome/file.txt")
	if f.ID() != newRef.ID() {
		t.Fatalf("did not overwrite paths on Merge")
	}

}

func TestFileTree_Merge_OpaqueWhiteout(t *testing.T) {
	tr1 := New()
	_, err := tr1.AddFile("/home/wagoodman/awesome/file.txt")
	require.NoError(t, err)

	tr2 := New()
	_, err = tr2.AddFile("/home/wagoodman/.wh..wh..opq")
	require.NoError(t, err)

	if err := tr1.Merge(tr2); err != nil {
		t.Fatalf("error on Merge : %+v", err)
	}

	for _, p := range []file.Path{"/home/wagoodman", "/home"} {
		if !tr1.HasPath(p) {
			t.Errorf("missing expected path: %s", p)
		}
	}

	for _, p := range []file.Path{"/home/wagoodman/awesome", "/home/wagoodman/awesome/file.txt"} {
		if tr1.HasPath(p) {
			t.Errorf("expected path to be deleted: %s", p)
		}
	}

}

func TestFileTree_Merge_OpaqueWhiteout_NoLowerDirectory(t *testing.T) {
	tr1 := New()
	tr1.AddFile("/home")

	tr2 := New()
	tr2.AddFile("/home/luhring/.wh..wh..opq")

	if err := tr1.Merge(tr2); err != nil {
		t.Fatalf("error on Merge : %+v", err)
	}

	for _, p := range []file.Path{"/home/luhring", "/home"} {
		if !tr1.HasPath(p) {
			t.Errorf("missing expected path: %s", p)
		}
	}
}

func TestFileTree_Merge_Whiteout(t *testing.T) {
	tr1 := New()
	tr1.AddFile("/home/wagoodman/awesome/file.txt")

	tr2 := New()
	tr2.AddFile("/home/wagoodman/awesome/.wh.file.txt")

	if err := tr1.Merge(tr2); err != nil {
		t.Fatalf("error on Merge : %+v", err)
	}

	for _, p := range []file.Path{"/home/wagoodman/awesome", "/home/wagoodman", "/home"} {
		if !tr1.HasPath(p) {
			t.Errorf("missing expected path: %s", p)
		}
	}

	for _, p := range []file.Path{"/home/wagoodman/awesome/file.txt"} {
		if tr1.HasPath(p) {
			t.Errorf("expected path to be deleted: %s", p)
		}
	}

}

func TestFileTree_Merge_DirOverride(t *testing.T) {
	tr1 := New()
	tr1.AddFile("/home/wagoodman/awesome/place")

	tr2 := New()
	tr2.AddFile("/home/wagoodman/awesome/place/thing.txt")

	if err := tr1.Merge(tr2); err != nil {
		t.Fatalf("error on Merge : %+v", err)
	}

	for _, p := range []file.Path{"/home/wagoodman/awesome/place", "/home/wagoodman/awesome/place/thing.txt"} {
		if !tr1.HasPath(p) {
			t.Errorf("missing expected path: %s", p)
		}
	}

	n, err := tr1.node("/home/wagoodman/awesome/place", linkResolutionStrategy{})
	if err != nil {
		t.Fatalf("could not get override dir: %+v", err)
	}
	if n == nil {
		t.Fatalf("somehow override path does not exist?")
	}

	if n.FileNode.FileType != file.TypeDirectory {
		t.Errorf("did not override to dir")
	}

}

func TestFileTree_Merge_RemoveChildPathsOnOverride(t *testing.T) {
	lowerTree := New()
	// add a file in the lower tree, which implicitly adds "/home/wagoodman/awesome/place" as a directory type
	lowerTree.AddFile("/home/wagoodman/awesome/place/thing.txt")

	upperTree := New()
	// add "/home/wagoodman/awesome/place" as a file type in the upper treee
	upperTree.AddFile("/home/wagoodman/awesome/place")

	// merge the upper tree into the lower tree
	if err := lowerTree.Merge(upperTree); err != nil {
		t.Fatalf("error on Merge : %+v", err)
	}

	// the directory should still exist
	if !lowerTree.HasPath("/home/wagoodman/awesome/place") {
		t.Errorf("missing expected path!")
	}

	// since "/home/wagoodman/awesome/place" is now a file and not a directory, it should not have any children
	if lowerTree.HasPath("/home/wagoodman/awesome/place/thing.txt") {
		t.Errorf("extra path!")
	}

	// explicitly ensure that the dir that was overridden to a file is explicitly that
	fileNode, err := lowerTree.node("/home/wagoodman/awesome/place", linkResolutionStrategy{})
	if err != nil {
		t.Fatalf("could not get override dir: %+v", err)
	}
	if fileNode == nil {
		t.Fatalf("somehow override path does not exist?")
	}

	if fileNode.FileNode.FileType != file.TypeRegular {
		t.Errorf("did not override to dir")
	}

}

func TestFileTree_File_MultiSymlink(t *testing.T) {
	var err error
	tr := New()

	_, err = tr.AddSymLink("/home", "/link-to-1/link-to-place")
	require.NoError(t, err)

	_, err = tr.AddSymLink("/link-to-1", "/1")
	require.NoError(t, err)

	_, err = tr.AddDir("/1")
	require.NoError(t, err)

	_, err = tr.AddFile("/2/real-file.txt")
	require.NoError(t, err)

	_, err = tr.AddSymLink("/1/file.txt", "/2/real-file.txt")
	require.NoError(t, err)

	_, err = tr.AddSymLink("/1/link-to-place", "/place")
	require.NoError(t, err)

	_, err = tr.AddSymLink("/place/wagoodman/file.txt", "/link-to-1/file.txt")
	require.NoError(t, err)

	// this is the current state of the filetree
	//	.
	//  ├── 1
	//  │   ├── file.txt -> 2/real-file.txt
	//  │   └── link-to-place -> place
	//  ├── 2
	//  │   └── real-file.txt
	//  ├── home -> link-to-1/link-to-place
	//  ├── link-to-1 -> 1
	//  └── place
	//      └── wagoodman
	//          └── file.txt -> link-to-1/file.txt

	// request: /home/wagoodman/file.txt
	// reference: /2/real-file.txt
	// ancestor resolution:
	// - /home -> /link-to-1/link-to-place
	// - /link-to-1 -> /1
	// - /1/link-to-place -> /place
	// leaf resolution:
	// - /place/wagoodman/file.txt -> /link-to-1/file.txt
	// - /link-to-1 -> /1
	// - /1/file.txt -> /2/real-file.txt
	// path:
	// - home -> link-to-1/link-to-place -> place
	// - place/wagoodman
	// - place/wagoodman/file.txt -> link-to-1/file.txt -> 1/file.txt -> 2/real-file.txt

	expected := &file.Resolution{
		RequestPath: "/home/wagoodman/file.txt",
		Reference:   &file.Reference{RealPath: "/2/real-file.txt"},
		LinkResolutions: []file.Resolution{
			{
				RequestPath: "/place/wagoodman/file.txt",
				Reference:   &file.Reference{RealPath: "/place/wagoodman/file.txt"},
			},
			{
				RequestPath: "/1/file.txt",
				Reference:   &file.Reference{RealPath: "/1/file.txt"},
			},
		},
	}

	requestPath := "/home/wagoodman/file.txt"
	linkOptions := []LinkResolutionOption{FollowBasenameLinks}
	_, ref, err := tr.File(file.Path(requestPath), linkOptions...)
	require.NoError(t, err)

	// compare the remaining expectations, ignoring any reference IDs
	ignoreIDs := cmpopts.IgnoreUnexported(file.Reference{})
	if d := cmp.Diff(expected, ref, ignoreIDs); d != "" {
		t.Errorf("unexpected file reference (-want +got):\n%s", d)
	}

}

func TestFileTree_File_MultiSymlink_deadlink(t *testing.T) {
	var err error
	tr := New()

	_, err = tr.AddSymLink("/home", "/link-to-1/link-to-place")
	require.NoError(t, err)

	_, err = tr.AddSymLink("/link-to-1", "/1")
	require.NoError(t, err)

	_, err = tr.AddDir("/1")
	require.NoError(t, err)

	// causes the dead link
	//_, err = tr.AddFile("/2/real-file.txt")
	//require.NoError(t, err)

	_, err = tr.AddSymLink("/1/file.txt", "/2/real-file.txt")
	require.NoError(t, err)

	_, err = tr.AddSymLink("/1/link-to-place", "/place")
	require.NoError(t, err)

	_, err = tr.AddSymLink("/place/wagoodman/file.txt", "/link-to-1/file.txt")
	require.NoError(t, err)

	// this is the current state of the filetree
	//	.
	//  ├── 1
	//  │   ├── file.txt -> 2/real-file.txt
	//  │   └── link-to-place -> place
	//  ├── home -> link-to-1/link-to-place
	//  ├── link-to-1 -> 1
	//  └── place
	//      └── wagoodman
	//          └── file.txt -> link-to-1/file.txt

	// request: /home/wagoodman/file.txt
	// reference: /2/real-file.txt
	// ancestor resolution:
	// - /home -> /link-to-1/link-to-place
	// - /link-to-1 -> /1
	// - /1/link-to-place -> /place
	// leaf resolution:
	// - /place/wagoodman/file.txt -> /link-to-1/file.txt
	// - /link-to-1 -> /1
	// - /1/file.txt -> /2/real-file.txt
	// path:
	// - home -> link-to-1/link-to-place -> place
	// - place/wagoodman
	// - place/wagoodman/file.txt -> link-to-1/file.txt -> 1/file.txt -> 2/real-file.txt

	expected := &file.Resolution{
		RequestPath: "/home/wagoodman/file.txt",
		Reference:   &file.Reference{RealPath: "/1/file.txt"},
		LinkResolutions: []file.Resolution{
			{
				RequestPath: "/place/wagoodman/file.txt",
				Reference:   &file.Reference{RealPath: "/place/wagoodman/file.txt"},
			},
			{
				RequestPath: "/1/file.txt",
				Reference:   &file.Reference{RealPath: "/1/file.txt"},
			},
			{
				RequestPath: "/2/real-file.txt",
				//Reference:   &file.Reference{RealPath: "/2/real-file.txt"},
			},
		},
	}

	requestPath := "/home/wagoodman/file.txt"

	{
		linkOptions := []LinkResolutionOption{FollowBasenameLinks}
		_, ref, err := tr.File(file.Path(requestPath), linkOptions...)
		require.Nil(t, ref)
		require.NoError(t, err)
	}

	{
		linkOptions := []LinkResolutionOption{FollowBasenameLinks, DoNotFollowDeadBasenameLinks}
		_, ref, err := tr.File(file.Path(requestPath), linkOptions...)
		require.NoError(t, err)

		// compare the remaining expectations, ignoring any reference IDs
		ignoreIDs := cmpopts.IgnoreUnexported(file.Reference{})
		if d := cmp.Diff(expected, ref, ignoreIDs); d != "" {
			t.Errorf("unexpected file reference (-want +got):\n%s", d)
		}
	}

}

func TestFileTree_File_Symlink(t *testing.T) {

	tests := []struct {
		name            string
		buildLinkSource file.Path // ln -s <SOURCE> DEST
		buildLinkDest   file.Path // ln -s SOURCE <DEST>
		buildRealPath   file.Path // a real file that should exist (or not if "")
		linkOptions     []LinkResolutionOption
		requestPath     file.Path // the path to check against
		expectedExists  bool      // if the request path should exist or not
		expectedErr     bool      // if an error is expected from the request
		expectedRealRef bool      // if the resolved reference should match the built reference from "buildRealPath"
		expected        *file.Resolution
	}{
		///////////////////
		{
			name:            "request base is ABSOLUTE symlink",
			buildLinkSource: "/home",
			buildLinkDest:   "/another/place",
			buildRealPath:   "/another/place",
			linkOptions:     []LinkResolutionOption{FollowBasenameLinks},
			requestPath:     "/home",
			// /another/place is the "real" reference that we followed, so we should expect the IDs to match upon lookup
			expectedRealRef: true,
			expectedExists:  true,
			expected: &file.Resolution{
				RequestPath: "/home",
				Reference:   &file.Reference{RealPath: "/another/place"},
				LinkResolutions: []file.Resolution{
					{
						RequestPath: "/home",
						Reference:   &file.Reference{RealPath: "/home"},
					},
				},
			},
		},
		{
			name:            "request base is ABSOLUTE symlink, request no link resolution",
			buildLinkSource: "/home",
			buildLinkDest:   "/another/place",
			buildRealPath:   "/another/place",
			linkOptions:     []LinkResolutionOption{},
			requestPath:     "/home",
			// /home is just a symlink, not the real file (which is at /another/place)... and we've provided no symlink resolution
			expectedRealRef: false,
			expectedExists:  true,
			expected: &file.Resolution{
				RequestPath:     "/home",
				Reference:       &file.Reference{RealPath: "/home"},
				LinkResolutions: nil,
			},
		},

		/////////////////////
		{
			name:            "request parent is ABSOLUTE symlink",
			buildLinkSource: "/home",
			buildLinkDest:   "/another/place",
			buildRealPath:   "/another/place/wagoodman",
			linkOptions:     []LinkResolutionOption{FollowBasenameLinks}, // a nop for this case (note the expected path and ref)
			requestPath:     "/home/wagoodman",
			expectedExists:  true,
			expectedRealRef: true,
			expected: &file.Resolution{
				RequestPath: "/home/wagoodman",
				Reference:   &file.Reference{RealPath: "/another/place/wagoodman"},
				// note: the request is on the leaf, which is within a symlink, but is not a symlink itself.
				// this means that all resolution is on the ancestors (thus not a link resolution on the leaf)
				LinkResolutions: nil,
			},
		},
		{
			name:            "request parent is ABSOLUTE symlink, request no link resolution",
			buildLinkSource: "/home",
			buildLinkDest:   "/another/place",
			buildRealPath:   "/another/place/wagoodman",
			linkOptions:     []LinkResolutionOption{}, // a nop for this case (note the expected path and ref)
			requestPath:     "/home/wagoodman",
			expectedExists:  true,
			expectedRealRef: true,
			// why are we seeing a result that requires link resolution but we've requested no link resolution?
			// because there is always ancestor link resolution by default, and this example is only via
			// ancestors, thus the leaf is still resolved (since it doesn't have a link).
			expected: &file.Resolution{
				RequestPath: "/home/wagoodman",
				Reference:   &file.Reference{RealPath: "/another/place/wagoodman"},
				// note: the request is on the leaf, which is within a symlink, but is not a symlink itself.
				// this means that all resolution is on the ancestors (thus not a link resolution on the leaf)
				LinkResolutions: nil,
			},
		},

		/////////////////
		{
			name:            "request base is RELATIVE symlink",
			buildLinkSource: "/home",
			buildLinkDest:   "../../another/place",
			buildRealPath:   "/another/place",
			linkOptions:     []LinkResolutionOption{FollowBasenameLinks},
			requestPath:     "/home",
			expectedExists:  true,
			expectedRealRef: true,
			expected: &file.Resolution{
				RequestPath: "/home",
				Reference:   &file.Reference{RealPath: "/another/place"},
				LinkResolutions: []file.Resolution{
					{
						RequestPath: "/home",
						Reference:   &file.Reference{RealPath: "/home"},
					},
				},
			},
		},
		{
			name:            "request base is RELATIVE symlink, no link resolution requested",
			buildLinkSource: "/home",
			buildLinkDest:   "../../another/place/wagoodman",
			buildRealPath:   "/another/place/wagoodman",
			linkOptions:     []LinkResolutionOption{},
			requestPath:     "/home",
			expectedExists:  true,
			// note that since the request matches the link source and we are NOT following, we get the link ref back
			expectedRealRef: false,
			expected: &file.Resolution{
				RequestPath:     "/home",
				Reference:       &file.Reference{RealPath: "/home"},
				LinkResolutions: nil,
			},
		},
		/////////////////
		{
			name:            "request parent is RELATIVE symlink",
			buildLinkSource: "/home",
			buildLinkDest:   "../../another/place",
			buildRealPath:   "/another/place/wagoodman",
			linkOptions:     []LinkResolutionOption{FollowBasenameLinks}, // this is a nop since the parent is a link
			requestPath:     "/home/wagoodman",
			expectedExists:  true,
			expectedRealRef: true,
			expected: &file.Resolution{
				RequestPath: "/home/wagoodman",
				Reference:   &file.Reference{RealPath: "/another/place/wagoodman"},
				// note: the request is on the leaf, which is within a symlink, but is not a symlink itself.
				// (the symlink is for an ancestor... so we don't show link resolutions)
				LinkResolutions: nil,
			},
		},
		{
			name:            "request parent is RELATIVE symlink, no link resolution requested",
			buildLinkSource: "/home",
			buildLinkDest:   "../../another/place",
			buildRealPath:   "/another/place/wagoodman",
			linkOptions:     []LinkResolutionOption{}, // this is a nop since the parent is a link
			requestPath:     "/home/wagoodman",
			expectedExists:  true,
			expectedRealRef: true,
			expected: &file.Resolution{
				RequestPath: "/home/wagoodman",
				Reference:   &file.Reference{RealPath: "/another/place/wagoodman"},
				// note: the request is on the leaf, which is within a symlink, but is not a symlink itself.
				// (the symlink is for an ancestor... so we don't show link resolutions)
				LinkResolutions: nil,
			},
		},
		///////////////
		{
			name:            "request base is DEAD symlink, request no link resolution",
			buildLinkSource: "/home",
			buildLinkDest:   "/mwahaha/i/go/to/nowhere",
			linkOptions:     []LinkResolutionOption{},
			requestPath:     "/home",
			// since we did not follow, the paths should exist to the symlink file
			expectedExists: true,
			expected: &file.Resolution{
				RequestPath:     "/home",
				Reference:       &file.Reference{RealPath: "/home"},
				LinkResolutions: nil,
			},
		},
		{
			name:            "request base is DEAD symlink",
			buildLinkSource: "/home",
			buildLinkDest:   "/mwahaha/i/go/to/nowhere",
			linkOptions:     []LinkResolutionOption{FollowBasenameLinks},
			requestPath:     "/home",
			// we are following the path, which goes to nowhere.... the first failed path is resolved and returned
			expectedExists: false,
			expected:       nil,
		},
		{
			name:            "request base is DEAD symlink (which we don't follow)",
			buildLinkSource: "/home",
			buildLinkDest:   "/mwahaha/i/go/to/nowhere",
			linkOptions:     []LinkResolutionOption{FollowBasenameLinks, DoNotFollowDeadBasenameLinks},
			requestPath:     "/home",
			// we are following the path, which goes to nowhere.... the first failed path is resolved and returned
			expectedExists: true,
			expected: &file.Resolution{
				RequestPath: "/home",
				Reference:   &file.Reference{RealPath: "/home"},
				LinkResolutions: []file.Resolution{
					{
						RequestPath: "/home",
						Reference:   &file.Reference{RealPath: "/home"},
					},
					// this entry represents the dead symlink, note there is no file reference to fetch from the catalog
					{
						RequestPath: "/mwahaha/i/go/to/nowhere",
					},
				},
			},
		},
		/////////////////
		// trying to resolve to above root
		{
			name:            "request parent is RELATIVE symlink to ABOVE root",
			buildLinkSource: "/home",
			buildLinkDest:   "../../../../../../../../../../../../another/place",
			buildRealPath:   "/another/place/wagoodman",
			linkOptions:     []LinkResolutionOption{FollowBasenameLinks}, // this is a nop since the parent is a link
			requestPath:     "/home/wagoodman",
			expectedExists:  true,
			expectedRealRef: true,
			expected: &file.Resolution{
				RequestPath:     "/home/wagoodman",
				Reference:       &file.Reference{RealPath: "/another/place/wagoodman"},
				LinkResolutions: nil,
			},
		},
		{
			name:            "request parent is RELATIVE symlink to ABOVE root",
			buildLinkSource: "/home",
			buildLinkDest:   "../../../../../../../../../../../../another/place",
			buildRealPath:   "/another/place/wagoodman",
			linkOptions:     []LinkResolutionOption{}, // this is a nop since the parent is a link
			requestPath:     "/home/wagoodman",
			expectedExists:  true,
			expectedRealRef: true,
			expected: &file.Resolution{
				RequestPath:     "/home/wagoodman",
				Reference:       &file.Reference{RealPath: "/another/place/wagoodman"},
				LinkResolutions: nil,
			},
		},
	}

	for _, test := range tests {
		t.Run(test.name, func(t *testing.T) {
			tr := New()
			_, err := tr.AddSymLink(test.buildLinkSource, test.buildLinkDest)
			if err != nil {
				t.Fatalf("unexpected an error on add link: %+v", err)
			}

			var realRef *file.Reference
			if test.buildRealPath != "" {
				realRef, _ = tr.AddFile(test.buildRealPath)
			}

			exists, ref, err := tr.File(test.requestPath, test.linkOptions...)
			if err != nil && !test.expectedErr {
				t.Fatalf("unexpected error: %+v", err)
			} else if err == nil && test.expectedErr {
				t.Fatalf("expected error but got none")
			}

			if test.expectedErr {
				// don't validate beyond an expected error...
				return
			}

			// validate exists...
			if exists && !test.expectedExists {
				t.Fatalf("expected path to NOT exist, but does")
			} else if !exists && test.expectedExists {
				t.Fatalf("expected path to exist, but does NOT")
			}

			// validate the resolved reference against the real reference added to the tree
			if !test.expectedRealRef && ref.HasReference() && realRef != nil && ref.ID() == realRef.ID() {
				t.Errorf("refs should not be the same: resolve(%+v) == reaal(%+v)", ref, realRef)
			} else if test.expectedRealRef && ref.ID() != realRef.ID() {
				t.Errorf("refs should be the same: resolve(%+v) != real(%+v)", ref, realRef)
			}

			// compare the remaining expectations, ignoring any reference IDs
			ignoreIDs := cmpopts.IgnoreUnexported(file.Reference{})
			if d := cmp.Diff(test.expected, ref, ignoreIDs); d != "" {
				t.Errorf("unexpected file reference (-want +got):\n%s", d)
			}
		})
	}
}

func TestFileTree_File_MultipleIndirections(t *testing.T) {
	tr := New()
	// first indirection
	_, err := tr.AddSymLink("/home", "/another/place")
	if err != nil {
		t.Fatalf("unexpected an error on add link: %+v", err)
	}

	// second indirection
	_, err = tr.AddSymLink("/another/place", "/someother/place")
	if err != nil {
		t.Fatalf("unexpected an error on add link: %+v", err)
	}

	// concrete file
	realHome, _ := tr.AddFile("/someother/place/wagoodman")

	// the test.... do we resolve through multiple indirections?
	request := file.Path("/home/wagoodman")
	exists, resolvedHome, err := tr.File(request, FollowBasenameLinks)
	if err != nil {
		t.Fatalf("should not have gotten an error on resolving a file: %+v", err)
	}
	if !exists {
		t.Fatalf("expected path does not exist: %+v", request)
	}

	// we are expecting the resolution for /home/wagoodman to result in /someother/place/wagoodman
	if resolvedHome.RealPath != "/someother/place/wagoodman" {
		t.Fatalf("path resolution through link failed (from %+v)", request)
	}

	if resolvedHome == nil {
		t.Fatalf("expected a ref but got none")
	}

	if resolvedHome.ID() != realHome.ID() {
		t.Errorf("failed to resolve to home symlink ref: %+v != %+v", resolvedHome.ID(), realHome.ID())
	}
}

func TestFileTree_File_CycleDetection(t *testing.T) {
	tr := New()
	// first indirection
	_, err := tr.AddSymLink("/home", "/another/place")
	if err != nil {
		t.Fatalf("unexpected an error on add link: %+v", err)
	}

	// second indirection
	_, err = tr.AddSymLink("/another/place", "/home")
	if err != nil {
		t.Fatalf("unexpected an error on add link: %+v", err)
	}

	// the test.... do we stop when a cycle is detected?
	exists, _, err := tr.File("/home/wagoodman", FollowBasenameLinks)
	if err != ErrLinkCycleDetected {
		t.Fatalf("should have gotten an error on resolving a file")
	}

	if exists {
		t.Errorf("resolution should not exist in cycle")
	}

}

func TestFileTree_File_DeadCycleDetection(t *testing.T) {
	tr := New()
	_, err := tr.AddSymLink("/somewhere/acorn", "noobaa-core/../acorn/bin/acorn")
	require.NoError(t, err)

	// the test.... do we stop when a cycle is detected?
	exists, _, err := tr.File("/somewhere/acorn", FollowBasenameLinks)
	require.Error(t, err, "should have gotten an error on resolution of a dead cycle")
	// TODO: check this case
	if err != ErrLinkCycleDetected {
		t.Fatalf("should have gotten an error on resolving a file")
	}

	if exists {
		t.Errorf("resolution should not exist in cycle")
	}

}

func TestFileTree_File_ShortCircuitDeadBasenameLinkCycles(t *testing.T) {
	tr := New()
	_, err := tr.AddFile("/usr/bin/ksh93")
	require.NoError(t, err)

	linkPath, err := tr.AddSymLink("/usr/local/bin/ksh", "/bin/ksh")
	require.NoError(t, err)

	_, err = tr.AddSymLink("/bin", "/usr/bin/ksh93")
	require.NoError(t, err)

	// note: we follow dead basename links
	exists, resolution, err := tr.File("/usr/local/bin/ksh", FollowBasenameLinks)
	require.NoError(t, err)
	assert.False(t, exists)
	assert.False(t, resolution.HasReference())

	// note: we don't follow dead basename links
	exists, resolution, err = tr.File("/usr/local/bin/ksh", FollowBasenameLinks, DoNotFollowDeadBasenameLinks)
	require.NoError(t, err)
	assert.True(t, exists)
	assert.True(t, resolution.HasReference())
	assert.Equal(t, *linkPath, *resolution.Reference)
}

// regression: Syft issue https://github.com/anchore/syft/issues/1586
func TestFileTree_File_ResolutionWithMultipleAncestorResolutionsForSameNode(t *testing.T) {
	tr := New()
	actualRef, err := tr.AddFile("/usr/bin/ksh93")
	require.NoError(t, err)

	_, err = tr.AddSymLink("/usr/local/bin/ksh", "/bin/ksh")
	require.NoError(t, err)

	_, err = tr.AddSymLink("/bin", "/usr/bin")
	require.NoError(t, err)

	_, err = tr.AddSymLink("/etc/alternatives/ksh", "/bin/ksh93")
	require.NoError(t, err)

	_, err = tr.AddSymLink("/usr/bin/ksh", "/etc/alternatives/ksh")
	require.NoError(t, err)

	exists, resolution, err := tr.File("/usr/local/bin/ksh", FollowBasenameLinks)
<<<<<<< HEAD
	/*
		/usr/bin/ksh93 <-- Real file
		/bin -> /usr/bin
		/usr/bin/ksh -> /etc/alternatives/ksh
		/etc/alternatives/ksh -> /bin/ksh93
	*/

	// ls -al /usr/local/bin/ksh
	// /usr/local/bin/ksh -> /bin/ksh

	// ls -al /bin/ksh
	// /bin/ksh -> /etc/alternatives/ksh

	// ls -al /etc/alternatives/ksh
	// /etc/alternatives/ksh -> /bin/ksh93

	// the test.... we should not stop when a small cycle for /usr/bin is done more than once
	_, _, err = tr.File("/usr/local/bin/ksh", FollowBasenameLinks)
=======
>>>>>>> 529924d6
	require.NoError(t, err)
	assert.True(t, exists)
	assert.True(t, resolution.HasReference())
	assert.Equal(t, *actualRef, *resolution.Reference)
}

func TestFileTree_AllFiles(t *testing.T) {
	tr := New()

	paths := []string{
		"/home/a-file.txt",
		"/sym-linked-dest/a-.gif",
		"/hard-linked-dest/b-.gif",
	}

	for _, p := range paths {
		_, err := tr.AddFile(file.Path(p))
		require.NoError(t, err)
	}

	var err error
	var f *file.Reference

	// dir
	f, err = tr.AddDir("/home")
	require.NotNil(t, f)
	require.NoError(t, err)

	// relative symlink
	f, err = tr.AddSymLink("/home/symlink", "../../../sym-linked-dest")
	require.NotNil(t, f)
	require.NoError(t, err)

	// hardlink
	f, err = tr.AddHardLink("/home/hardlink", "/hard-linked-dest")
	require.NotNil(t, f)
	require.NoError(t, err)

	tests := []struct {
		name     string
		types    []file.Type
		expected []string
	}{
		{
			name:     "default-is-reg",
			types:    []file.Type{},
			expected: []string{"/home/a-file.txt", "/sym-linked-dest/a-.gif", "/hard-linked-dest/b-.gif"},
		},
		{
			name:     "reg",
			types:    []file.Type{file.TypeRegular},
			expected: []string{"/home/a-file.txt", "/sym-linked-dest/a-.gif", "/hard-linked-dest/b-.gif"},
		},
		{
			name:     "hardlink",
			types:    []file.Type{file.TypeHardLink},
			expected: []string{"/home/hardlink"},
		},
		{
			name:     "symlink",
			types:    []file.Type{file.TypeSymLink},
			expected: []string{"/home/symlink"},
		},
		{
			name:     "multiple",
			types:    []file.Type{file.TypeRegular, file.TypeSymLink},
			expected: []string{"/home/a-file.txt", "/sym-linked-dest/a-.gif", "/hard-linked-dest/b-.gif", "/home/symlink"},
		},
		{
			name:  "dir",
			types: []file.Type{file.TypeDirectory},
			// note: only explicitly added directories exist in the catalog
			expected: []string{"/home"},
		},
	}

	for _, test := range tests {
		t.Run(test.name, func(t *testing.T) {
			actual := tr.AllFiles(test.types...)

			var realPaths []string
			for _, a := range actual {
				realPaths = append(realPaths, string(a.RealPath))
			}

			for _, e := range test.expected {
				assert.Contains(t, realPaths, e, "should have contained path")
			}
		})
	}

}<|MERGE_RESOLUTION|>--- conflicted
+++ resolved
@@ -1135,7 +1135,7 @@
 	require.NoError(t, err)
 
 	exists, resolution, err := tr.File("/usr/local/bin/ksh", FollowBasenameLinks)
-<<<<<<< HEAD
+  require.NoError(t, err)
 	/*
 		/usr/bin/ksh93 <-- Real file
 		/bin -> /usr/bin
@@ -1154,8 +1154,6 @@
 
 	// the test.... we should not stop when a small cycle for /usr/bin is done more than once
 	_, _, err = tr.File("/usr/local/bin/ksh", FollowBasenameLinks)
-=======
->>>>>>> 529924d6
 	require.NoError(t, err)
 	assert.True(t, exists)
 	assert.True(t, resolution.HasReference())
