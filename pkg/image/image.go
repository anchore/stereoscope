--- conflicted
+++ resolved
@@ -215,11 +215,7 @@
 
 	for idx, v1Layer := range v1Layers {
 		layer := NewLayer(v1Layer)
-<<<<<<< HEAD
-		err := layer.Read(&i.FileCatalog, i.Metadata, idx, i.contentCacheDir, filter)
-=======
-		err := layer.Read(fileCatalog, i.Metadata, idx, i.contentCacheDir)
->>>>>>> dde2147f
+		err := layer.Read(fileCatalog, i.Metadata, idx, i.contentCacheDir, filter)
 		if err != nil {
 			return err
 		}
