package image

import (
	"context"
	"crypto/sha256"
	"fmt"
	"io"
	"os"
	"strings"
	"time"

	"github.com/google/go-containerregistry/pkg/name"
	v1 "github.com/google/go-containerregistry/pkg/v1"
	"github.com/hashicorp/go-multierror"
	"github.com/scylladb/go-set/strset"
	"github.com/wagoodman/go-partybus"
	"github.com/wagoodman/go-progress"

	"github.com/anchore/go-sync"
	"github.com/anchore/stereoscope/internal/bus"
	"github.com/anchore/stereoscope/internal/log"
	"github.com/anchore/stereoscope/pkg/event"
	"github.com/anchore/stereoscope/pkg/file"
	"github.com/anchore/stereoscope/pkg/filetree"
)

// Image represents a container image.
type Image struct {
	// image is the raw image metadata and content provider from the GCR lib
	image v1.Image
	// tmpDirGen is a dir generator used by Providers. Multiple directories may
	// be created and cleanup must use this to prevent polluting the disk
	tmpDirGen *file.TempDirGenerator
	// contentCacheDir is where all layer tar cache is stored.
	contentCacheDir string
	// Metadata contains select image attributes
	Metadata Metadata
	// Layers contains the rich layer objects in build order
	Layers []*Layer
	// FileCatalog contains all file metadata for all files in all layers
	FileCatalog FileCatalogReader

	SquashedSearchContext filetree.Searcher

	overrideMetadata []AdditionalMetadata
}

type AdditionalMetadata func(*Image) error

func WithTags(tags ...string) AdditionalMetadata {
	return func(image *Image) error {
		existingTags := strset.New()
		for _, t := range image.Metadata.Tags {
			existingTags.Add(t.String())
		}

		for _, t := range tags {
			// it is possible that we are given references that have both a tag and a digest (or only one)
			// we should only be allowing tags (stripping off digests if they are present)
			fields := strings.Split(t, "@")
			withNoDigest := fields[0]
			if !strings.Contains(withNoDigest, ":") {
				continue
			}
			tagObj, err := name.NewTag(withNoDigest)
			if err != nil {
				log.Warnf("unable to parse additional image tag to add %q: %+v", t, err)
				continue
			}
			if !existingTags.Has(tagObj.String()) {
				image.Metadata.Tags = append(image.Metadata.Tags, tagObj)
			}
		}
		return nil
	}
}

func WithManifest(manifest []byte) AdditionalMetadata {
	return func(image *Image) error {
		image.Metadata.RawManifest = manifest
		image.Metadata.ManifestDigest = fmt.Sprintf("sha256:%x", sha256.Sum256(manifest))
		return nil
	}
}

func WithManifestDigest(digest string) AdditionalMetadata {
	return func(image *Image) error {
		image.Metadata.ManifestDigest = digest
		return nil
	}
}

func WithConfig(config []byte) AdditionalMetadata {
	return func(image *Image) error {
		image.Metadata.RawConfig = config
		image.Metadata.ID = fmt.Sprintf("sha256:%x", sha256.Sum256(config))
		return nil
	}
}

func WithRepoDigests(digests ...string) AdditionalMetadata {
	return func(image *Image) error {
		image.Metadata.RepoDigests = append(image.Metadata.RepoDigests, digests...)
		return nil
	}
}

func WithPlatform(platform string) AdditionalMetadata {
	return func(image *Image) error {
		p, err := NewPlatform(platform)
		if err != nil {
			return err
		}
		image.Metadata.Architecture = p.Architecture
		image.Metadata.Variant = p.Variant
		image.Metadata.OS = p.OS
		return nil
	}
}

func WithArchitecture(architecture, variant string) AdditionalMetadata {
	return func(image *Image) error {
		if architecture == "" {
			return nil
		}
		if !isKnownArch(architecture) {
			return fmt.Errorf("unknown architecture: %s", architecture)
		}
		image.Metadata.Architecture = architecture
		image.Metadata.Variant = variant
		return nil
	}
}

func WithOS(o string) AdditionalMetadata {
	return func(image *Image) error {
		if o == "" {
			return nil
		}
		if !isKnownOS(o) {
			return fmt.Errorf("unknown OS: %s", o)
		}
		image.Metadata.OS = o
		return nil
	}
}

// NewImage provides a new (unread) image object.
// Deprecated: use New() instead
func NewImage(image v1.Image, tmpDirGen *file.TempDirGenerator, contentCacheDir string, additionalMetadata ...AdditionalMetadata) *Image {
	return New(image, tmpDirGen, contentCacheDir, additionalMetadata...)
}

// New provides a new (unread) image object.
func New(image v1.Image, tmpDirGen *file.TempDirGenerator, contentCacheDir string, additionalMetadata ...AdditionalMetadata) *Image {
	imgObj := &Image{
		image:            image,
		tmpDirGen:        tmpDirGen,
		contentCacheDir:  contentCacheDir,
		overrideMetadata: additionalMetadata,
	}
	return imgObj
}

func (i *Image) IDs() []string {
	var ids = make([]string, len(i.Metadata.Tags))
	for idx, t := range i.Metadata.Tags {
		ids[idx] = t.String()
	}
	ids = append(ids, i.Metadata.ID)
	return ids
}

func (i *Image) trackReadProgress(metadata Metadata) *progress.Manual {
	prog := progress.NewManual(
		// x2 for read and squash of each layer
		int64(len(metadata.Config.RootFS.DiffIDs) * 2),
	)

	bus.Publish(partybus.Event{
		Type:   event.ReadImage,
		Source: metadata,
		Value:  progress.Progressable(prog),
	})

	return prog
}

func (i *Image) applyOverrideMetadata() error {
	for _, optionFn := range i.overrideMetadata {
		if err := optionFn(i); err != nil {
			return fmt.Errorf("unable to override metadata option: %w", err)
		}
	}
	return nil
}

type layerReadResult struct {
	layer *Layer
	err   error
}

// Read parses information from the underlying image tar into this struct. This includes image metadata, layer
// metadata, layer file trees, and layer squash trees (which implies the image squash tree).
func (i *Image) Read(ctx context.Context) error { // nolint:funlen
	var err error
	i.Metadata, err = readImageMetadata(i.image)
	if err != nil {
		return err
	}

	// override any metadata with what the user has provided manually
	if err = i.applyOverrideMetadata(); err != nil {
		return err
	}

<<<<<<< HEAD
	log.WithFields("digest", i.Metadata.ID, "mediaType", i.Metadata.MediaType, "tags", i.Metadata.Tags).Info("reading image")
=======
	log.WithFields("digest", i.Metadata.ID, "mediaType", i.Metadata.MediaType, "tags", i.Metadata.Tags).Debug("reading image")

	startTime := time.Now()
	lapTime := startTime
>>>>>>> 4941a51e

	v1Layers, err := i.image.Layers()
	if err != nil {
		return err
	}

	// let consumers know of a monitorable event (image save + copy stages)
	readProg := i.trackReadProgress(i.Metadata)

	fileCatalog := NewFileCatalog()

	idxLookup := make(map[string]int)
	for idx, v1Layer := range v1Layers {
		diffID, err := v1Layer.DiffID()
		if err != nil {
			return fmt.Errorf("unable to get diffID for layer: %w", err)
		}
		idxLookup[diffID.String()] = idx
	}

	layerReadResults := make([]layerReadResult, len(v1Layers))

	errs := sync.Collect(&ctx, "cpu",
		sync.ToSeq(v1Layers),
		func(v1Layer v1.Layer) (layerReadResult, error) {
			defer readProg.Increment()

			diffID, err := v1Layer.DiffID()
			if err != nil {
				return layerReadResult{}, fmt.Errorf("unable to get diffID for layer: %w", err)
			}

			idx, ok := idxLookup[diffID.String()]
			if !ok {
				return layerReadResult{}, fmt.Errorf("unable to find layer index for diffID: %s", diffID.String())
			}

			l := NewLayer(v1Layer)
			return layerReadResult{
				layer: l,
				err:   l.Read(fileCatalog, idx, i.contentCacheDir),
			}, nil
		}, func(v1Layer v1.Layer, res layerReadResult) {
			diffID, err := v1Layer.DiffID()
			if err != nil {
				panic(fmt.Errorf("unable to get diffID for layer: %w", err))
			}

			idx, ok := idxLookup[diffID.String()]
			if !ok {
				panic(fmt.Errorf("unable to find layer index for diffID: %s", diffID.String()))
			}

			layerReadResults[idx] = res
		})

	if errs != nil {
		return fmt.Errorf("failed to read image: %w", errs)
	}

	for _, result := range layerReadResults {
		if result.err != nil {
			return result.err
		}
		i.Metadata.Size += result.layer.Metadata.Size
		i.Layers = append(i.Layers, result.layer)
	}

	log.WithFields("digest", i.Metadata.ID, "time", time.Since(lapTime)).Trace("completed image layer copy")
	lapTime = time.Now()

	// in order to resolve symlinks all squashed trees must be available
	err = i.squash(readProg)

	log.WithFields("digest", i.Metadata.ID, "time", time.Since(lapTime)).Trace("completed image squash")
	lapTime = time.Now()

	i.FileCatalog = fileCatalog
	i.SquashedSearchContext = filetree.NewSearchContext(i.SquashedTree(), i.FileCatalog)

	log.WithFields("digest", i.Metadata.ID, "time", time.Since(lapTime)).Trace("completed image search context")
	log.WithFields("digest", i.Metadata.ID, "mediaType", i.Metadata.MediaType, "tags", i.Metadata.Tags, "time", time.Since(startTime)).Info("completed image read")

	return err
}

// squash generates a squash tree for each layer in the image. For instance, layer 2 squash =
// squash(layer 0, layer 1, layer 2), layer 3 squash = squash(layer 0, layer 1, layer 2, layer 3), and so on.
func (i *Image) squash(prog *progress.Manual) error {
	var lastSquashTree filetree.ReadWriter

	for idx, layer := range i.Layers {
		if idx == 0 {
			lastSquashTree = layer.Tree.(filetree.ReadWriter)
			layer.SquashedTree = layer.Tree
			layer.SquashedSearchContext = filetree.NewSearchContext(layer.SquashedTree, layer.fileCatalog.Index)
			continue
		}

		var unionTree = filetree.NewUnionFileTree()
		unionTree.PushTree(lastSquashTree)
		unionTree.PushTree(layer.Tree.(filetree.ReadWriter))

		squashedTree, err := unionTree.Squash()
		if err != nil {
			return fmt.Errorf("failed to squash tree %d: %w", idx, err)
		}

		layer.SquashedTree = squashedTree
		layer.SquashedSearchContext = filetree.NewSearchContext(layer.SquashedTree, layer.fileCatalog.Index)
		lastSquashTree = squashedTree

		prog.Increment()
	}

	prog.SetCompleted()

	return nil
}

// SquashedTree returns the pre-computed image squash file tree.
func (i *Image) SquashedTree() filetree.Reader {
	layerCount := len(i.Layers)

	if layerCount == 0 {
		return filetree.New()
	}

	topLayer := i.Layers[layerCount-1]
	return topLayer.SquashedTree
}

// OpenPathFromSquash fetches file contents for a single path, relative to the image squash tree.
// If the path does not exist an error is returned.
func (i *Image) OpenPathFromSquash(path file.Path) (io.ReadCloser, error) {
	return fetchReaderByPath(i.SquashedTree(), i.FileCatalog, path)
}

// FileContentsFromSquash fetches file contents for a single path, relative to the image squash tree.
// If the path does not exist an error is returned.
// Deprecated: use OpenPathFromSquash() instead.
func (i *Image) FileContentsFromSquash(path file.Path) (io.ReadCloser, error) {
	return fetchReaderByPath(i.SquashedTree(), i.FileCatalog, path)
}

// FilesByMIMETypeFromSquash returns file references for files that match at least one of the given MIME types.
// Deprecated: please use SquashedSearchContext().SearchByMIMEType() instead.
func (i *Image) FilesByMIMETypeFromSquash(mimeTypes ...string) ([]file.Reference, error) {
	var refs []file.Reference
	refVias, err := i.SquashedSearchContext.SearchByMIMEType(mimeTypes...)
	if err != nil {
		return nil, err
	}
	for _, refVia := range refVias {
		if refVia.HasReference() {
			refs = append(refs, *refVia.Reference)
		}
	}
	return refs, nil
}

// OpenReference fetches file contents for a single file reference, regardless of the source layer.
// If the path does not exist an error is returned.
func (i *Image) OpenReference(ref file.Reference) (io.ReadCloser, error) {
	return i.FileCatalog.Open(ref)
}

// FileContentsByRef fetches file contents for a single file reference, regardless of the source layer.
// If the path does not exist an error is returned.
// Deprecated: please use OpenReference() instead.
func (i *Image) FileContentsByRef(ref file.Reference) (io.ReadCloser, error) {
	return i.FileCatalog.Open(ref)
}

// ResolveLinkByLayerSquash resolves a symlink or hardlink for the given file reference relative to the result from
// the layer squash of the given layer index argument.
// If the given file reference is not a link type, or is a unresolvable (dead) link, then the given file reference is returned.
func (i *Image) ResolveLinkByLayerSquash(ref file.Reference, layer int, options ...filetree.LinkResolutionOption) (*file.Resolution, error) {
	allOptions := append([]filetree.LinkResolutionOption{filetree.FollowBasenameLinks}, options...)
	_, resolvedRef, err := i.Layers[layer].SquashedTree.File(ref.RealPath, allOptions...)
	return resolvedRef, err
}

// ResolveLinkByImageSquash resolves a symlink or hardlink for the given file reference relative to the result from the image squash.
// If the given file reference is not a link type, or is a unresolvable (dead) link, then the given file reference is returned.
func (i *Image) ResolveLinkByImageSquash(ref file.Reference, options ...filetree.LinkResolutionOption) (*file.Resolution, error) {
	allOptions := append([]filetree.LinkResolutionOption{filetree.FollowBasenameLinks}, options...)
	_, resolvedRef, err := i.Layers[len(i.Layers)-1].SquashedTree.File(ref.RealPath, allOptions...)
	return resolvedRef, err
}

// Cleanup removes all temporary files created from parsing the image. Future calls to image will not function correctly after this call.
func (i *Image) Cleanup() error {
	if i == nil {
		return nil
	}
	var errs error
	if i.tmpDirGen != nil {
		if err := i.tmpDirGen.Cleanup(); err != nil {
			errs = multierror.Append(errs, err)
		}

		if i.contentCacheDir != "" {
			if _, err := os.Stat(i.contentCacheDir); !os.IsNotExist(err) {
				if err := os.RemoveAll(i.contentCacheDir); err != nil {
					errs = multierror.Append(errs, err)
				}
			}
		}
	}
	return errs
}<|MERGE_RESOLUTION|>--- conflicted
+++ resolved
@@ -214,14 +214,10 @@
 		return err
 	}
 
-<<<<<<< HEAD
-	log.WithFields("digest", i.Metadata.ID, "mediaType", i.Metadata.MediaType, "tags", i.Metadata.Tags).Info("reading image")
-=======
 	log.WithFields("digest", i.Metadata.ID, "mediaType", i.Metadata.MediaType, "tags", i.Metadata.Tags).Debug("reading image")
 
 	startTime := time.Now()
 	lapTime := startTime
->>>>>>> 4941a51e
 
 	v1Layers, err := i.image.Layers()
 	if err != nil {
