--- conflicted
+++ resolved
@@ -4,15 +4,6 @@
 	"context"
 	"encoding/json"
 	"fmt"
-<<<<<<< HEAD
-	"strings"
-	"testing"
-
-	"github.com/anchore/stereoscope"
-	"github.com/anchore/stereoscope/pkg/image"
-	"github.com/stretchr/testify/assert"
-	"github.com/stretchr/testify/require"
-=======
 	"runtime"
 	"testing"
 
@@ -21,7 +12,6 @@
 
 	"github.com/anchore/stereoscope"
 	"github.com/anchore/stereoscope/pkg/image"
->>>>>>> dde2147f
 )
 
 func TestPlatformSelection(t *testing.T) {
@@ -124,9 +114,10 @@
 			source: image.OciRegistrySource,
 		},
 	}
+	filter := func(path string) bool { return true }
 	for _, tt := range tests {
 		t.Run(tt.name, func(t *testing.T) {
-			img, err := stereoscope.GetImageFromSource(context.TODO(), imageStrWithDigest, tt.source)
+			img, err := stereoscope.GetImageFromSource(context.TODO(), imageStrWithDigest, tt.source, filter)
 			assert.NoError(t, err)
 			assertArchAndOs(t, img, "linux", "s390x")
 		})
@@ -134,7 +125,8 @@
 }
 
 func TestDefaultPlatformWithOciRegistry(t *testing.T) {
-	img, err := stereoscope.GetImageFromSource(context.TODO(), "busybox:1.31", image.OciRegistrySource)
+	filter := func(path string) bool { return true }
+	img, err := stereoscope.GetImageFromSource(context.TODO(), "busybox:1.31", image.OciRegistrySource, filter)
 	require.NoError(t, err)
 	assertArchAndOs(t, img, "linux", runtime.GOARCH)
 }
